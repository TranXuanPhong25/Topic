--- conflicted
+++ resolved
@@ -46,26 +46,6 @@
                 "response": "Hello! I'm your virtual assistant. How can I help you today (appointments, symptoms, FAQs)?",
                 "timestamp": datetime.now().isoformat()
             }
-<<<<<<< HEAD
-
-        # Guardrails: sanitize & possibly short-circuit
-        safe, action, sanitized, meta = apply_guardrails(request.message)
-        if not safe:
-            session_id = request.session_id or str(uuid.uuid4())
-            return {
-                "session_id": session_id,
-                "response": refusal_message_llm(action, text=request.message),
-                "analysis": None,
-                "diagnosis": None,
-                "risk_assessment": None,
-                "investigation_plan": None,
-                "recommendation": None,
-                "timestamp": datetime.now().isoformat()
-            }
-
-        # Run multi-agent diagnostic pipeline (single shared instance) with sanitized input
-        result = diagnostic_graph.analyze(user_input=sanitized, metadata={"guardrails": meta})
-=======
          # Convert chat_history to dict format if provided
         chat_history = None
         if request.chat_history:
@@ -79,7 +59,6 @@
         
         # Run multi-agent diagnostic pipeline (single shared instance)
         result = await diagnostic_graph.analyze(user_input=request.message, chat_history=chat_history)
->>>>>>> 61f68b72
     
         return {
             "session_id": session_id,
@@ -115,23 +94,6 @@
             raise HTTPException(status_code=400, detail="Image data is required")
         
         session_id = request.session_id or str(uuid.uuid4())
-<<<<<<< HEAD
-
-        safe, action, sanitized, meta = apply_guardrails(request.message)
-        if not safe:
-            session_id = request.session_id or str(uuid.uuid4())
-            return {
-                "session_id": session_id,
-                "response": refusal_message_llm(action, text=request.message),
-                "analysis": None,
-                "diagnosis": None,
-                "risk_assessment": None,
-                "investigation_plan": None,
-                "recommendation": None,
-                "timestamp": datetime.now().isoformat()
-            }
-        result = diagnostic_graph.analyze(sanitized, request.image, metadata={"guardrails": meta})
-=======
         chat_history = None
         if request.chat_history:
             chat_history = [
@@ -144,7 +106,6 @@
             print(f"📝 Image chat history: {len(chat_history)} messages")
         
         result = await diagnostic_graph.analyze(request.message, request.image, chat_history=chat_history)
->>>>>>> 61f68b72
         
         return {
             "session_id": session_id,
