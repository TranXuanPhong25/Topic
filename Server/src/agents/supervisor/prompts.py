--- conflicted
+++ resolved
@@ -185,14 +185,8 @@
   "next_step": "diagnosis_engine",
   "reasoning": "CRITICAL symptoms → urgent diagnosis",
   "plan": [
-<<<<<<< HEAD
-    {"step": "symptom_extractor", "description": "Extract symptoms", "status": "completed"},
-    {"step": "diagnosis_engine", "description": "Urgent cardiac assessment", "status": "current"},
-    {"step": "recommender", "description": "Emergency recommendations - call 115", "status": "pending"}
-=======
     {"step": "symptom_extractor", "status": "completed"},
     {"step": "diagnosis_engine", "context": "Language: Vietnamese. URGENT.", "status": "current"}
->>>>>>> 61f68b72
   ]
 }
 ```
