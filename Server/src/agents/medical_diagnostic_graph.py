from langgraph.graph import StateGraph, END
from typing import Dict, Any, Optional
from typing import List
from src.agents.diagnosis_critic import new_diagnosis_crictic_node
from src.models.state import GraphState

from src.agents.supervisor import new_supervisor_node

from src.knowledges.knowledge_base import FAQKnowledgeBase

<<<<<<< HEAD
from src.agents.conversation_agent import ConversationAgentNode, new_conversation_agent_node
from src.agents.appointment_scheduler import AppointmentSchedulerNode, new_appointment_scheduler_node
from src.agents.image_analyzer import ImageAnalyzerNode, new_image_analyzer_node
from src.agents.symptom_extractor import SymptomExtractorNode, new_symptom_extractor_node
from src.agents.diagnosis_engine import DiagnosisEngineNode, new_diagnosis_engine_node
from src.agents.investigation_generator import InvestigationGeneratorNode, new_investigation_generator_node
from src.agents.document_retriever import DocumentRetrieverNode, new_document_retriever_node
from src.agents.recommender import RecommenderNode, new_recommender_node
from src.agents.synthesis import SynthesisNode, new_synthesis_node
from src.middleware.guardrails import detect_language
=======
from src.agents.conversation_agent import new_conversation_agent_node
from src.agents.appointment_scheduler import  new_appointment_scheduler_node
from src.agents.image_analyzer import new_image_analyzer_node
from src.agents.symptom_extractor import new_symptom_extractor_node
from src.agents.diagnosis_engine import new_diagnosis_engine_node
from src.agents.investigation_generator import  new_investigation_generator_node
from src.agents.document_retriever import  new_document_retriever_node
from src.agents.recommender import  new_recommender_node
from src.agents.synthesis import  new_synthesis_node
>>>>>>> 0d38a011


class MedicalDiagnosticGraph:
    def __init__(self):

        # Initialize components
        self.knowledge_base = FAQKnowledgeBase()

        self.conversation_agent_node = new_conversation_agent_node(self.knowledge_base)
        self.appointment_scheduler_node = new_appointment_scheduler_node()
        self.image_analyzer_node = new_image_analyzer_node()
        self.symptom_extractor_node = new_symptom_extractor_node()
        self.diagnosis_engine_node = new_diagnosis_engine_node()
        self.investigation_generator_node = new_investigation_generator_node()
        self.document_retriever_node = new_document_retriever_node()
        self.recommender_node = new_recommender_node()
        self.synthesis_node = new_synthesis_node()
        self.diagnosis_critic_node = new_diagnosis_crictic_node()
        self.supervisor_node = new_supervisor_node()
        
        self.graph = self._build_graph()

    def _build_graph(self):
        workflow = StateGraph(GraphState)

        workflow.add_node("conversation_agent", self.conversation_agent_node)
        workflow.add_node("appointment_scheduler", self.appointment_scheduler_node)
        workflow.add_node("image_analyzer", self.image_analyzer_node)
        workflow.add_node("symptom_extractor", self.symptom_extractor_node)
        workflow.add_node("diagnosis_engine", self.diagnosis_engine_node)
        workflow.add_node("investigation_generator", self.investigation_generator_node)
        workflow.add_node("document_retriever", self.document_retriever_node)
        workflow.add_node("recommender", self.recommender_node)
        workflow.add_node("synthesis", self.synthesis_node)
        workflow.add_node("supervisor", self.supervisor_node)
        workflow.add_node("diagnosis_critic", self.diagnosis_critic_node)
        workflow.set_entry_point("supervisor")
        workflow.add_conditional_edges(
            "supervisor",
            lambda s: s["next_step"],
            {
                "conversation_agent": "conversation_agent",
                "appointment_scheduler": "appointment_scheduler",
                "image_analyzer": "image_analyzer",
                "symptom_extractor": "symptom_extractor",
                "diagnosis_engine": "diagnosis_engine",
                "investigation_generator": "investigation_generator",
                "document_retriever": "document_retriever",
                "recommender": "recommender",
                "synthesis": "synthesis",
                "END" : END,

            }   
        )

        workflow.add_edge("symptom_extractor","supervisor")
        workflow.add_edge("conversation_agent", END)
        workflow.add_edge("image_analyzer", "supervisor")
        workflow.add_edge("appointment_scheduler", END)
        workflow.add_edge("investigation_generator", "supervisor")
        
        # Document retriever returns to the agent that called it
        workflow.add_conditional_edges(
            "document_retriever",
            lambda s: s.get("retriever_caller") or "supervisor",
            {
                "supervisor": "supervisor",
                "diagnosis_engine": "diagnosis_engine",
                "diagnosis_critic": "diagnosis_critic",
                "recommender": "recommender",
            }
        )
        
        # Recommender and diagnosis_engine can call document_retriever
        workflow.add_conditional_edges(
            "recommender",
            lambda s: s.get("next_step") or "supervisor",
            {
                "supervisor": "supervisor",
                "document_retriever": "document_retriever",
            }
        )
        
        workflow.add_conditional_edges(
            "diagnosis_engine",
            lambda s: s.get("next_step") or "diagnosis_critic",
            {
                "diagnosis_critic": "diagnosis_critic",
                "document_retriever": "document_retriever",
            }
        )
        
        workflow.add_edge("synthesis", END)
        workflow.add_conditional_edges(
            "diagnosis_critic",
            lambda s: s["next_step"],
            {
                "supervisor": "supervisor",
                "diagnosis_engine": "diagnosis_engine",
                "document_retriever": "document_retriever",
            }
        )
        
        return workflow.compile()

<<<<<<< HEAD
    def _translate_text(self, text: str, target_lang: str) -> str:
        if not text or target_lang == 'en':
            return text
        try:
            if target_lang == 'vi':
                prompt = (
                    "Dịch sang tiếng Việt một cách tự nhiên, ngắn gọn, giữ nguyên ý và cảnh báo an toàn nếu có.\n"
                    "Không thêm thông tin mới. Văn bản:\n\n" + text
                )
            else:
                prompt = f"Translate to {target_lang} naturally, preserving meaning without adding content.\n\n" + text
            resp = self.gemini_model.generate_content(prompt)
            return getattr(resp, 'text', None) or text
        except Exception:
            return text

    def _translate_list(self, items: List[Any], target_lang: str) -> List[Any]:
        out: List[Any] = []
        for it in items or []:
            if isinstance(it, str):
                out.append(self._translate_text(it, target_lang))
            else:
                out.append(it)
        return out

    # ========================================================================
    # PUBLIC API
    # ========================================================================

=======
>>>>>>> 0d38a011
    async def analyze(
            self,
            user_input: str,
            image: Optional[str] = None,
            chat_history: Optional[list] = None,
    ) -> Dict[str, Any]:
        # Initialize state
        initial_state: GraphState = {
            "input": user_input,
            "chat_history": chat_history or [],
            
            "image": image,
            "image_type": None,
            "is_diagnostic_image": None,
            "image_analysis_intent": None,
            "symptom_extractor_input" : "",
            "symptoms": {},
            
            "image_analysis_result": {},
            
            "diagnosis": {},
            "information_needed": None,
            "risk_assessment": {},
            # Revision tracking
            "revision_count": 0,
            "max_revisions": 2,
            "revision_requirements": None,
            "detailed_review": None,
            
            "investigation_plan": [],
            "retrieved_documents": [],
            "rag_answer": "",
            "rag_english_query": "",
            "document_synthesis": {},
            # Document retrieval tracking
            "retriever_caller": None,
            "retriever_query": None,
            "retriever_call_counts": {},
            "max_retriever_calls_per_agent": 2,
            
            "recommendation": "",
            
            "final_response": "",
            "intermediate_messages": [],
            "plan": [],
            "current_step": 0,
            "next_step": None,
        }

        try:
            final_state = await self.graph.ainvoke(initial_state, config={"recursion_limit": 25})

            return {
                "success": True,
                "final_response": final_state["final_response"],
            }

        except Exception as e:
            print(f"Graph execution error: {str(e)}")
            return {
                "success": False,
                "final_response": "Xin lỗi, đã xảy ra lỗi khi xử lý yêu cầu của bạn. Vui lòng thử lại hoặc liên hệ phòng khám.",
                "error": str(e),
            }

    async def analyze_stream(
            self,
            user_input: str,
            image: Optional[str] = None,
            chat_history: Optional[list] = None,
            on_intermediate=None,
    ) -> Dict[str, Any]:        
        initial_state: GraphState = {
            "input": user_input,
            "chat_history": chat_history or [],
            "symptom_extractor_input": "",
            "image": image,
            "image_type": None,
            "is_diagnostic_image": None,
            "image_analysis_intent": None,
            "symptoms": {},
            "image_analysis_result": {},
            "diagnosis": {},
            "risk_assessment": {},
            "information_needed": None,
            "revision_count": 0,
            "max_revisions": 2,
            "revision_requirements": None,
            "detailed_review": None,
            "investigation_plan": [],
            "retrieved_documents": [],
            "rag_answer": "",
            "rag_english_query": "",
            "document_synthesis": {},
            # Document retrieval tracking
            "retriever_caller": None,
            "retriever_query": None,
            "retriever_call_counts": {},
            "max_retriever_calls_per_agent": 2,
            "recommendation": "",
            "final_response": "",
            "plan": [],
            "current_step": 0,
            "next_step": None,
            "intermediate_messages": [],  # Track intermediate messages for streaming
        }

        try:
            final_state = await self.graph.ainvoke(initial_state, config={"recursion_limit": 25})

            return {
                "success": True,
                "final_response": final_state["final_response"],
                "intermediate_messages": final_state.get("intermediate_messages", []),
            }

        except Exception as e:
            print(f"Graph execution error: {str(e)}")
            return {
                "success": False,
                "final_response": "Xin lỗi, đã xảy ra lỗi khi xử lý yêu cầu của bạn. Vui lòng thử lại hoặc liên hệ phòng khám.",
                "intermediate_messages": [],
                "error": str(e),
            }<|MERGE_RESOLUTION|>--- conflicted
+++ resolved
@@ -8,7 +8,6 @@
 
 from src.knowledges.knowledge_base import FAQKnowledgeBase
 
-<<<<<<< HEAD
 from src.agents.conversation_agent import ConversationAgentNode, new_conversation_agent_node
 from src.agents.appointment_scheduler import AppointmentSchedulerNode, new_appointment_scheduler_node
 from src.agents.image_analyzer import ImageAnalyzerNode, new_image_analyzer_node
@@ -19,7 +18,6 @@
 from src.agents.recommender import RecommenderNode, new_recommender_node
 from src.agents.synthesis import SynthesisNode, new_synthesis_node
 from src.middleware.guardrails import detect_language
-=======
 from src.agents.conversation_agent import new_conversation_agent_node
 from src.agents.appointment_scheduler import  new_appointment_scheduler_node
 from src.agents.image_analyzer import new_image_analyzer_node
@@ -29,7 +27,6 @@
 from src.agents.document_retriever import  new_document_retriever_node
 from src.agents.recommender import  new_recommender_node
 from src.agents.synthesis import  new_synthesis_node
->>>>>>> 0d38a011
 
 
 class MedicalDiagnosticGraph:
@@ -135,7 +132,6 @@
         
         return workflow.compile()
 
-<<<<<<< HEAD
     def _translate_text(self, text: str, target_lang: str) -> str:
         if not text or target_lang == 'en':
             return text
@@ -165,8 +161,6 @@
     # PUBLIC API
     # ========================================================================
 
-=======
->>>>>>> 0d38a011
     async def analyze(
             self,
             user_input: str,
