--- conflicted
+++ resolved
@@ -115,13 +115,8 @@
         
         # Emergency warning if high risk
         if severity in ["HIGH", "EMERGENCY"] or risk_assessment.get("requires_emergency_care"):
-<<<<<<< HEAD
             response = "🚨 **URGENT MEDICAL ATTENTION MAY BE REQUIRED**\n\n" + response
             response += "\n🚨 If you experience severe symptoms, call 115 or go to the nearest emergency room immediately."
-=======
-            response = "**URGENT MEDICAL ATTENTION MAY BE REQUIRED**\n\n" + response
-            response += "\nIf you experience severe symptoms, call 911 or go to the nearest emergency room immediately."
->>>>>>> 0d38a011
         
         return response
     
