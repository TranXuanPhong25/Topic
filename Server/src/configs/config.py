--- conflicted
+++ resolved
@@ -7,17 +7,6 @@
     "name": "Gemidical",
     "hours": "Mon-Fri 9AM-5PM, Sat 9AM-12PM",
     "phone": "19001836",
-<<<<<<< HEAD
-    "address": "120 Yên Lãng, Kiến An, Nhật Bản",
-    "appointment_duration": 30,  # minutes
-    "providers": ["Dr. Phong", "Dr. Đông", "Dr. Mạnh", "Dr. Phước", "Dr. Quang"],
-}
-
-
-# Guardrail configuration flags
-GUARDRAILS_ENABLED: bool = os.getenv("GUARDRAILS_ENABLED", "true").lower() in {"1", "true", "yes", "on"}
-GUARDRAILS_CHECK_OUTPUT: bool = os.getenv("GUARDRAILS_CHECK_OUTPUT", "true").lower() in {"1", "true", "yes", "on"}
-=======
     "address": "120 Yen Lang, Kien An, Hai Hau",
     "appointment_duration": 30,
     "doctors": [
@@ -93,4 +82,8 @@
         }
     ]
 }
->>>>>>> 0d38a011
+
+
+# Guardrail configuration flags
+GUARDRAILS_ENABLED: bool = os.getenv("GUARDRAILS_ENABLED", "true").lower() in {"1", "true", "yes", "on"}
+GUARDRAILS_CHECK_OUTPUT: bool = os.getenv("GUARDRAILS_CHECK_OUTPUT", "true").lower() in {"1", "true", "yes", "on"}
